--- conflicted
+++ resolved
@@ -45,10 +45,7 @@
         self.assumptions = assumptions
         # self.examples = list(examples)
         self.funcs = OrderedDict(funcs)
-<<<<<<< HEAD
-        self.freebies = freebies;
-        self.ops = ops;
-=======
+        self.ops = ops
         self.freebies = freebies
 
     def __repr__(self):
@@ -57,7 +54,6 @@
             self.examples,
             self.funcs,
             self.freebies)
->>>>>>> fffa0c63
 
     @property
     def examples(self):
