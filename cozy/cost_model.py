--- conflicted
+++ resolved
@@ -17,11 +17,7 @@
 from cozy.state_maintenance import mutate
 from cozy.opts import Option
 
-<<<<<<< HEAD
-consider_maintenance_cost = Option("consider-maintenance-cost", bool, True, description="Experimental option that lets Cozy use ops for the cost model.")
-=======
-consider_maintenance_cost = Option("consider-maintenance-cost", bool, False, description="Experimental option that lets Cozy use ops for the cost model. Note that Cozy will become much slower with this option on.")
->>>>>>> 4b2c4e0e
+consider_maintenance_cost = Option("consider-maintenance-cost", bool, True, description="Experimental option that lets Cozy use ops for the cost model. Note that Cozy will become much slower with this option on.")
 
 class Order(Enum):
     EQUAL     = 0
