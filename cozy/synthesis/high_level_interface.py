--- conflicted
+++ resolved
@@ -67,16 +67,10 @@
                 funcs=self.funcs)
 
             cost_model = CostModel(
-<<<<<<< HEAD
                     funcs=ctx.funcs(), 
                     assumptions=EAll(self.assumptions), 
                     freebies=self.freebies,
                     ops=self.ops)
-=======
-                    funcs=ctx.funcs(),
-                    assumptions=EAll(self.assumptions),
-                    freebies=self.freebies)
->>>>>>> 6e4035ac
 
             try:
                 for expr in itertools.chain((self.q.ret,), core.improve(
