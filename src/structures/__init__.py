--- conflicted
+++ resolved
@@ -3,7 +3,6 @@
 """
 
 import interface
-<<<<<<< HEAD
 from .filtered         import Filtered
 from .guarded          import Guarded
 from .linked_list      import LinkedList
@@ -14,14 +13,4 @@
 from .aug_tree         import AugTree
 from .volume_tree      import VolumeTree
 from .combined         import Tuple
-=======
-from .filtered    import Filtered
-from .guarded     import Guarded
-from .linked_list import LinkedList
-from .hash_map    import HashMap
-from .vector_map  import VectorMap
-from .aug_tree    import AugTree
-from .volume_tree import VolumeTree
-from .combined    import Tuple
-from .hamt 		  import Hamt
->>>>>>> 481ccb63
+from .hamt             import Hamt